import socket
import torch
import os
import numpy as np
from cnn_model import CNN1D
from client.data_loader import load_data_from_json, ECGDataset
<<<<<<< HEAD
from client.client_utils import save_model_to_pickle, load_model_from_pickle, send_data, receive_data
from torch.utils.data import random_split
=======
from client.trainer import train_local_model
from client.client_utils import save_model_to_pickle, load_model_from_pickle, send_data, receive_data, apply_mask_to_model
>>>>>>> 74f0f321

class FederatedLearningClient:
    def __init__(self, client_id=3, host='localhost', port=65433, val_split=0.2):
        self.client_id = client_id
        self.host = host
        self.port = port
        self.val_split = val_split  # Validation split ratio
        self.local_model_path = f"./models/local/local_model_{client_id}.pickle"
        self.global_model_path = f"./models/global/global_model_{client_id}.pickle"
        
        # Ensure directories exist
        os.makedirs(os.path.dirname(self.local_model_path), exist_ok=True)
        os.makedirs(os.path.dirname(self.global_model_path), exist_ok=True)
        
        # Data paths
        self.json_data_path = f"./data/train{client_id}.json"
        self.class_mapper_path = "./data/class-mapper.json"
        self.base_dir = ""
        
        # For storing dataset information
        self.label_to_idx = None
        self.idx_to_label = None
        self.label_names = None
        
        # Store validation dataset for later use
        self.val_dataset = None
        self.val_loader = None
    
    def load_and_train_model(self):
        """Load data, split into train/val, and train the local model"""
        try:
            # Load data
            data_paths, labels, metadata, label_names, label_to_idx, idx_to_label = load_data_from_json(
                self.json_data_path, self.class_mapper_path, self.base_dir
            )
            
            # Store for later use in evaluation
            self.label_to_idx = label_to_idx
            self.idx_to_label = idx_to_label
            self.label_names = label_names
            
            total_samples = len(data_paths)
            print(f"Data loaded: {total_samples} samples")
            print(f"Detected classes: {label_names}")
            
            # Create full dataset
            full_dataset = ECGDataset(data_paths, labels)
            
            # Split into train and validation
            val_size = int(total_samples * self.val_split)
            train_size = total_samples - val_size
            
            # Set seed for reproducibility
            torch.manual_seed(42)
            train_dataset, val_dataset = random_split(full_dataset, [train_size, val_size])
            
            # Store validation dataset for later evaluation
            self.val_dataset = val_dataset
            
            print(f"Split data into {train_size} training samples and {val_size} validation samples")
            
            # Create dataloaders
            batch_size = min(32, len(train_dataset))
            train_loader = torch.utils.data.DataLoader(train_dataset, batch_size=batch_size, shuffle=True)
            self.val_loader = torch.utils.data.DataLoader(val_dataset, batch_size=batch_size, shuffle=False)
            
            # Initialize model with the appropriate number of classes
            num_classes = len(label_to_idx)
            local_model = CNN1D(num_classes=num_classes)
            print(f"Model will classify {num_classes} classes: {label_names}")
            
<<<<<<< HEAD
            # Check shape of input data for debugging
            for inputs, labels in train_loader:
                print(f"Input data shape: {inputs.shape}")
                break
            
            # Modified training function call to include validation data
            trained_model = self.train_model_with_validation(local_model, train_loader, self.val_loader, epochs=1)
=======
            # Train the model locally
            trained_model = train_local_model(local_model, train_loader, epochs=1)
            print("\n📌 Model parameters BEFORE masking:")
            for name, param in trained_model.state_dict().items():
                if param.dtype == torch.float32:
                    print(f"[{name}] mean: {param.mean().item():.6f}")

            # Apply mask to model
            masked_model = apply_mask_to_model(trained_model, self.client_id)

            print("\n📌 Model parameters AFTER masking:")
            for name, param in masked_model.state_dict().items():
                if param.dtype == torch.float32:
                    print(f"[{name}] mean: {param.mean().item():.6f}")

>>>>>>> 74f0f321
            
            # Save model to pickle format
            model_pickle_file = save_model_to_pickle(masked_model, self.local_model_path)
            
            return model_pickle_file, trained_model
            
        except Exception as e:
            print(f"Error loading data or training model: {e}")
            import traceback
            traceback.print_exc()
            return None, None
    
    def train_model_with_validation(self, model, train_loader, val_loader, epochs=3, lr=0.001):
        """Train model with validation after each epoch"""
        device = torch.device("cuda" if torch.cuda.is_available() else "cpu")
        print(f"Training on {device}")
        
        model = model.to(device)
        criterion = torch.nn.CrossEntropyLoss()
        optimizer = torch.optim.Adam(model.parameters(), lr=lr)
        
        best_val_accuracy = 0.0
        best_model_state = None
        
        # Debug the first batch to see the data shape
        for inputs, labels in train_loader:
            print(f"Debug - Original input shape: {inputs.shape}")
            break
        
        for epoch in range(epochs):
            # Training phase
            model.train()
            running_loss = 0.0
            train_correct = 0
            train_total = 0
            
            for inputs, labels in train_loader:
                # Reshape the input to have 1 channel - this is the key fix!
                if inputs.shape[1] != 1:
                    if len(inputs.shape) == 3:  # [batch_size, channels, seq_len]
                        # Option 1: Sum across channels (if they represent different leads)
                        inputs = inputs.sum(dim=1, keepdim=True)
                        # Option 2: Take first channel only
                        # inputs = inputs[:, 0:1, :]
                        # Option 3: Average across channels
                        # inputs = inputs.mean(dim=1, keepdim=True)
                    elif len(inputs.shape) == 2:  # [batch_size, seq_len]
                        inputs = inputs.unsqueeze(1)  # Add channel dimension
                
                inputs, labels = inputs.to(device), labels.to(device)
                
                optimizer.zero_grad()
                outputs = model(inputs)
                loss = criterion(outputs, labels)
                loss.backward()
                optimizer.step()
                
                running_loss += loss.item()
                _, predicted = torch.max(outputs.data, 1)
                train_total += labels.size(0)
                train_correct += (predicted == labels).sum().item()
            
            train_accuracy = 100 * train_correct / train_total
            
            # Validation phase
            model.eval()
            val_loss = 0.0
            val_correct = 0
            val_total = 0
            
            with torch.no_grad():
                for inputs, labels in val_loader:
                    # Apply the same reshaping for validation data
                    if inputs.shape[1] != 1:
                        if len(inputs.shape) == 3:  # [batch_size, channels, seq_len]
                            # Option 1: Sum across channels (if they represent different leads)
                            inputs = inputs.sum(dim=1, keepdim=True)
                        elif len(inputs.shape) == 2:  # [batch_size, seq_len]
                            inputs = inputs.unsqueeze(1)  # Add channel dimension
                    
                    inputs, labels = inputs.to(device), labels.to(device)
                    outputs = model(inputs)
                    loss = criterion(outputs, labels)
                    
                    val_loss += loss.item()
                    _, predicted = torch.max(outputs.data, 1)
                    val_total += labels.size(0)
                    val_correct += (predicted == labels).sum().item()
            
            val_accuracy = 100 * val_correct / val_total
            
            print(f'Epoch {epoch+1}/{epochs}, '
                  f'Train Loss: {running_loss/len(train_loader):.4f}, '
                  f'Train Acc: {train_accuracy:.2f}%, '
                  f'Val Loss: {val_loss/len(val_loader):.4f}, '
                  f'Val Acc: {val_accuracy:.2f}%')
            
            # Save best model based on validation accuracy
            if val_accuracy > best_val_accuracy:
                best_val_accuracy = val_accuracy
                best_model_state = model.state_dict().copy()
                print(f"New best model saved with validation accuracy: {best_val_accuracy:.2f}%")
        
        # Load best model state
        if best_model_state:
            model.load_state_dict(best_model_state)
            print(f"Loaded best model with validation accuracy: {best_val_accuracy:.2f}%")
        
        return model
    
    def communicate_with_server(self, model_pickle_file):
        """Connect to server and exchange models"""
        try:
            with socket.socket(socket.AF_INET, socket.SOCK_STREAM) as s:
                s.connect((self.host, self.port))
                print(f"Connected to server at {self.host}:{self.port}")

                # Read the pickle file and send it
                with open(model_pickle_file, 'rb') as f:
                    model_data = f.read()
                
                # Send model
                print(f"Sending model (size: {len(model_data)} bytes)")
                send_data(s, model_data)

                # Receive global model
                print("Waiting for global model...")
                received_data = receive_data(s)
                print(f"Received global model (size: {len(received_data)} bytes)")
                
                # Save received model to file
                with open(self.global_model_path, 'wb') as f:
                    f.write(received_data)
                
                # Load the model for verification
                try:
                    global_model = load_model_from_pickle(self.global_model_path)
                    print("Global model successfully loaded.")
                    return global_model
                except Exception as e:
                    print(f"Error loading global model: {e}")
                    return None
                
        except Exception as e:
            print(f"Error communicating with server: {e}")
            return None
    
    def evaluate_model(self, model, is_global=False):
        """Evaluate model accuracy on validation dataset (instead of test dataset)"""
        model_name = "Global" if is_global else "Local"
        try:
            # Use the validation dataset that was already created
            if self.val_loader is None:
                print(f"Error: Validation dataset not available for evaluation")
                return None
            
            print(f"Evaluating {model_name} model on validation data")
            
            # Put model in evaluation mode
            device = torch.device("cuda" if torch.cuda.is_available() else "cpu")
            model = model.to(device)
            model.eval()
            
            correct = 0
            total = 0
            
            # Ensure we have proper label mapping
            if self.label_names is None or self.label_to_idx is None:
                print("Error: Label mapping not available")
                return None
                
            # Confusion matrix setup
            num_classes = len(self.label_to_idx)
            confusion_matrix = torch.zeros(num_classes, num_classes)
            
            with torch.no_grad():
                for inputs, labels in self.val_loader:
                    # Apply the same reshaping for test data
                    if inputs.shape[1] != 1:
                        if len(inputs.shape) == 3:  # [batch_size, channels, seq_len]
                            # Option 1: Sum across channels (if they represent different leads)
                            inputs = inputs.sum(dim=1, keepdim=True)
                        elif len(inputs.shape) == 2:  # [batch_size, seq_len]
                            inputs = inputs.unsqueeze(1)  # Add channel dimension
                    
                    inputs, labels = inputs.to(device), labels.to(device)
                    outputs = model(inputs)
                    _, predicted = torch.max(outputs.data, 1)
                    total += labels.size(0)
                    correct += (predicted == labels).sum().item()
                    
                    # Update confusion matrix
                    for t, p in zip(labels.view(-1), predicted.view(-1)):
                        confusion_matrix[t.long(), p.long()] += 1
            
            accuracy = 100 * correct / total
            print(f"{model_name} Model Accuracy: {accuracy:.2f}%")
            
            # Print per-class accuracy
            print("\nPer-class accuracy:")
            for i in range(num_classes):
                class_correct = confusion_matrix[i, i].item()
                class_total = confusion_matrix[i, :].sum().item()
                class_name = self.label_names[i] if i < len(self.label_names) else f"Unknown-{i}"
                if class_total > 0:
                    class_accuracy = 100 * class_correct / class_total
                    print(f"    {class_name}: {class_accuracy:.2f}%")
                else:
                    print(f"    {class_name}: No samples")
            
            # Save results to file
            with open(f"./results_{model_name.lower()}_model_client_{self.client_id}.txt", "w") as f:
                f.write(f"{model_name} Model Evaluation Results\n")
                f.write(f"Overall Accuracy: {accuracy:.2f}%\n\n")
                f.write("Per-class accuracy:\n")
                for i in range(num_classes):
                    class_correct = confusion_matrix[i, i].item()
                    class_total = confusion_matrix[i, :].sum().item()
                    class_name = self.label_names[i] if i < len(self.label_names) else f"Unknown-{i}"
                    if class_total > 0:
                        class_accuracy = 100 * class_correct / class_total
                        f.write(f"    {class_name}: {class_accuracy:.2f}%\n")
                    else:
                        f.write(f"    {class_name}: No samples\n")
                
                f.write("\nConfusion Matrix:\n")
                f.write("Rows: True labels, Columns: Predicted labels\n")
                for i in range(num_classes):
                    class_name = self.label_names[i] if i < len(self.label_names) else f"Unknown-{i}"
                    f.write(f"{class_name}: {confusion_matrix[i].tolist()}\n")
            
            return accuracy
            
        except Exception as e:
            print(f"Error evaluating {model_name} model: {e}")
            import traceback
            traceback.print_exc()
            return None
    
    def run(self):
        """Run the client process"""
        try:
            # Load data and train model
            model_pickle_file, local_model = self.load_and_train_model()
            
            if model_pickle_file and local_model:
                # Evaluate local model
                print("\nEvaluating local model performance...")
                local_accuracy = self.evaluate_model(local_model, is_global=False)
                
                # Communicate with server
                global_model = self.communicate_with_server(model_pickle_file)
                
                if global_model:
                    print("\nEvaluating global model performance...")
                    global_accuracy = self.evaluate_model(global_model, is_global=True)
                    
                    # Compare performances
                    if local_accuracy is not None and global_accuracy is not None:
                        print(f"\nAccuracy comparison:")
                        print(f"Local model: {local_accuracy:.2f}%")
                        print(f"Global model: {global_accuracy:.2f}%")
                        
                        improvement = global_accuracy - local_accuracy
                        if improvement > 0:
                            print(f"The global model performs better by {improvement:.2f}%")
                        elif improvement < 0:
                            print(f"The local model performs better by {abs(improvement):.2f}%")
                        else:
                            print("Both models perform equally")
                            
                    print("Client successfully completed federated learning round.")
                else:
                    print("Client failed to receive global model for evaluation.")
            else:
                print("Client failed to train model, cannot communicate with server.")
                
        except Exception as e:
            print(f"Error during client operation: {e}")
            import traceback
            traceback.print_exc()
        
        print("Client finished.")

def main():
    client = FederatedLearningClient(host='127.0.0.1')
    client.run()

if __name__ == '__main__':
    main()<|MERGE_RESOLUTION|>--- conflicted
+++ resolved
@@ -4,13 +4,8 @@
 import numpy as np
 from cnn_model import CNN1D
 from client.data_loader import load_data_from_json, ECGDataset
-<<<<<<< HEAD
-from client.client_utils import save_model_to_pickle, load_model_from_pickle, send_data, receive_data
-from torch.utils.data import random_split
-=======
 from client.trainer import train_local_model
 from client.client_utils import save_model_to_pickle, load_model_from_pickle, send_data, receive_data, apply_mask_to_model
->>>>>>> 74f0f321
 
 class FederatedLearningClient:
     def __init__(self, client_id=3, host='localhost', port=65433, val_split=0.2):
@@ -82,15 +77,6 @@
             local_model = CNN1D(num_classes=num_classes)
             print(f"Model will classify {num_classes} classes: {label_names}")
             
-<<<<<<< HEAD
-            # Check shape of input data for debugging
-            for inputs, labels in train_loader:
-                print(f"Input data shape: {inputs.shape}")
-                break
-            
-            # Modified training function call to include validation data
-            trained_model = self.train_model_with_validation(local_model, train_loader, self.val_loader, epochs=1)
-=======
             # Train the model locally
             trained_model = train_local_model(local_model, train_loader, epochs=1)
             print("\n📌 Model parameters BEFORE masking:")
@@ -106,7 +92,6 @@
                 if param.dtype == torch.float32:
                     print(f"[{name}] mean: {param.mean().item():.6f}")
 
->>>>>>> 74f0f321
             
             # Save model to pickle format
             model_pickle_file = save_model_to_pickle(masked_model, self.local_model_path)
